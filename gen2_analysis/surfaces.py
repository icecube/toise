import numpy
import os

from .util import data_dir


def get_gcd(geometry="Sunflower", spacing=200):
    if geometry == "EdgeWeighted":
        gcd = "IceCubeHEX_{geometry}_spacing{spacing}m_ExtendedDepthRange.GCD.i3.bz2".format(
            **locals()
        )
    elif "Sunflower" in geometry:
        gcd = (
            "IceCubeHEX_{geometry}_{spacing}m_v3_ExtendedDepthRange.GCD.i3.bz2".format(
                **locals()
            )
        )
    elif geometry == "Banana":
        gcd = "IceCubeHEX_bananaLayout_v2.0_ExtendedDepthRange.GCD.i3.bz2"
    elif geometry == "IceCube":
        gcd = "GeoCalibDetectorStatus_IC86_Merged.i3.bz2"
    elif geometry == "Phase1":
        gcd = "GeoCalibDetectorStatus_pingu_V47_Jokinen_7_s33_d1_pDOM.i3.bz2"
    else:
        raise ValueError("Unknown geometry %s" % geometry)
    return os.path.join(data_dir, "geometries", gcd)


def get_geometry_file(geometry="Sunflower", spacing=200):
    if geometry == "EdgeWeighted":
        gcd = "IceCubeHEX_{geometry}_spacing{spacing}m_ExtendedDepthRange.GCD.txt.gz".format(
            **locals()
        )
    elif "Sunflower" in geometry:
        gcd = (
            "IceCubeHEX_{geometry}_{spacing}m_v3_ExtendedDepthRange.GCD.txt.gz".format(
                **locals()
            )
        )
    elif geometry == "Banana":
        gcd = "IceCubeHEX_bananaLayout_v2.0_ExtendedDepthRange.GCD.txt.gz"
    elif geometry == "IceCube":
        gcd = "GeoCalibDetectorStatus_IC86_Merged.txt.gz"
    else:
        raise ValueError("Unknown geometry %s" % geometry)
    return os.path.join(data_dir, "geometries", gcd)


def get_fiducial_surface(geometry="Sunflower", spacing=200, padding=60):
    if geometry == "IceCube":
        return Cylinder()
    else:
        gcd = get_geometry_file(geometry, spacing)

    return ExtrudedPolygon.from_file(gcd, padding=padding)


def convex_hull(points):
    """Computes the convex hull of a set of 2D points.

    Input: an iterable sequence of (x, y) pairs representing the points.
    Output: a list of vertices of the convex hull in counter-clockwise order,
      starting from the vertex with the lexicographically smallest coordinates.
    Implements Andrew's monotone chain algorithm. O(n log n) complexity.

    Lifted from http://code.icecube.wisc.edu/svn/sandbox/ckopper/eventinjector/python/util/__init__.py
    """

    # convert to a list of tuples
    points = [(p[0], p[1]) for p in points]

    # Sort the points lexicographically (tuples are compared lexicographically).
    # Remove duplicates to detect the case we have just one unique point.
    points = sorted(set(points))

    # Boring case: no points or a single point, possibly repeated multiple times.
    if len(points) <= 1:
        return points

    # 2D cross product of OA and OB vectors, i.e. z-component of their 3D cross product.
    # Returns a positive value, if OAB makes a counter-clockwise turn,
    # negative for clockwise turn, and zero if the points are collinear.
    def cross(o, a, b):
        return (a[0] - o[0]) * (b[1] - o[1]) - (a[1] - o[1]) * (b[0] - o[0])

    # Build lower hull
    lower = []
    for p in points:
        while len(lower) >= 2 and cross(lower[-2], lower[-1], p) <= 0:
            lower.pop()
        lower.append(p)

    # Build upper hull
    upper = []
    for p in reversed(points):
        while len(upper) >= 2 and cross(upper[-2], upper[-1], p) <= 0:
            upper.pop()
        upper.append(p)

    # Concatenation of the lower and upper hulls gives the convex hull.
    # Last point of each list is omitted because it is repeated at the beginning of the other list.
    hull = lower[:-1] + upper[:-1]

    # convert into numpy array
    return numpy.array(hull)


def hull_to_normals(points):
    # append first point at the end to close the hull
    points = numpy.append(points, [points[0]], axis=0)

    vecs = points[1:] - points[:-1]
    magn = numpy.sqrt(vecs[:, 0] ** 2 + vecs[:, 1] ** 2)

    normals = numpy.array(
        [vecs[:, 1] / magn, -vecs[:, 0] / magn, numpy.zeros(magn.shape)]
    ).T

    return normals


def hull_to_lengths(points):
    # append first point at the end to close the hull
    points = numpy.append(points, [points[0]], axis=0)

    vecs = points[1:] - points[:-1]

    return numpy.sqrt(vecs[:, 0] ** 2 + vecs[:, 1] ** 2)


def signed_area(points):
    """Returns the signed area of a given simple (i.e. non-intersecting) polygon.
    Positive if points are sorted counter-clockwise.
    """

    # append first point at the end to close the hull
    points = numpy.append(points, [points[0]], axis=0)

    return (
        numpy.sum(
            points[:, 0][:-1] * points[:, 1][1:] - points[:, 0][1:] * points[:, 1][:-1]
        )
        / 2.0
    )


class UprightSurface(object):
    """
    A closed volume consisting entirely of vertical and horizontal surfaces.
    """

    def get_cap_area(self):
        """
        Get the area of the vertical surfaces
        """
        raise NotImplementedError

    def get_side_area(self):
        """
        Get azimuth-averaged area of the vertical surfaces
        """
        raise NotImplementedError

    def azimuth_averaged_area(self, cos_theta):
        """
        Return projected area at the given zenith angle, averaged over all
        azimuth angles.

        :param cos_theta: cosine of the zenith angle
        """
        return self.get_cap_area() * abs(cos_theta) + self.get_side_area() * numpy.sqrt(
            1 - cos_theta ** 2
        )

    def get_maximum_area(self):
        ct_max = numpy.cos(numpy.arctan(self.get_side_area() / self.get_cap_area()))
        return self.azimuth_averaged_area(ct_max)

    def sample_direction(self, cos_min=-1, cos_max=1, size=1):
        max_area = self.get_maximum_area()
        blocksize = min((size * 4, 65535))
        accepted = 0
        directions = numpy.empty((size, 3))
        while accepted < size:
            ct = numpy.random.uniform(cos_min, cos_max, blocksize)
            st = numpy.sqrt((1 - ct) * (1 + ct))
            azi = numpy.random.uniform(0, 2 * numpy.pi, blocksize)
            candidates = numpy.vstack((numpy.cos(azi) * st, numpy.sin(azi) * st, ct)).T
            candidates = candidates[
                numpy.random.uniform(0, max_area, blocksize)
                <= self.projected_area(candidates),
                :,
            ]
            if accepted + len(candidates) > size:
                candidates = candidates[: size - accepted]
            directions[accepted : accepted + len(candidates)] = candidates
            accepted += len(candidates)

        return directions

    @staticmethod
    def _integrate_area(a, b, cap, sides):
<<<<<<< HEAD
        return (
            cap * (b ** 2 - a ** 2)
            + sides
            * (
                numpy.arccos(a)
                - numpy.arccos(b)
                - numpy.sqrt(1 - a ** 2) * a
                + numpy.sqrt(1 - b ** 2) * b
            )
        ) / 2.0

    def entendue(self, cosMin=-1.0, cosMax=1.0):
=======
        return (cap*(b**2-a**2) + sides*(numpy.arccos(a) - numpy.arccos(b) - numpy.sqrt(1-a**2)*a + numpy.sqrt(1-b**2)*b))/2.

    def etendue(self, cosMin=-1., cosMax=1.):
>>>>>>> 72929e5f
        """
        Integrate A * d\Omega over the given range of zenith angles

        :param cosMin: cosine of the maximum zenith angle
        :param cosMax: cosine of the minimum zenith angle
        :returns: a product of area and solid angle. Divide by
                  2*pi*(cosMax-cosMin) to obtain the average projected area in
                  this zenith angle range
        """

        sides = self.get_side_area()
        cap = self.get_cap_area()

        if cosMin >= 0 and cosMax >= 0:
            area = self._integrate_area(cosMin, cosMax, cap, sides)
        elif cosMin < 0 and cosMax <= 0:
            area = self._integrate_area(-cosMax, -cosMin, cap, sides)
        elif cosMin < 0 and cosMax > 0:
            area = self._integrate_area(0, -cosMin, cap, sides) + self._integrate_area(
                0, cosMax, cap, sides
            )
        else:
            area = numpy.nan
            raise ValueError(
                "Can't deal with zenith range [%.1e, %.1e]" % (cosMin, cosMax)
            )
        return 2 * numpy.pi * area

    def average_area(self, cosMin=-1, cosMax=1):
        """
        Projected area of the surface, averaged between the given zenith angles
        and over all azimuth angles.

        :param cosMin: cosine of the maximum zenith angle
        :param cosMax: cosine of the minimum zenith angle
        :returns: the average projected area in the zenith angle range
        """
<<<<<<< HEAD
        return self.entendue(cosMin, cosMax) / (2 * numpy.pi * (cosMax - cosMin))
=======
        return self.etendue(cosMin, cosMax)/(2*numpy.pi*(cosMax-cosMin))
>>>>>>> 72929e5f

    def volume(self):
        return self.get_cap_area() * self.length


class ExtrudedPolygon(UprightSurface):
    """
    A *convex* polygon in the x-y plane, extruded in the z direction
    """

    def __init__(self, xy_points, z_range):
        assert len(xy_points) >= 3
        hull = convex_hull(xy_points)
        # hull points, in counterclockwise order
        self._x = hull
        # next neighbor in the hull
        self._nx = numpy.roll(hull, -1, axis=0)
        # vector connecting each pair of points in the hull
        self._dx = self._nx - self._x

        self._z_range = z_range
        self.length = z_range[1] - z_range[0]

        side_normals = hull_to_normals(hull)
        self._side_lengths = hull_to_lengths(hull)
        side_areas = self._side_lengths * self.length
        cap_area = [signed_area(hull)] * 2
        cap_normals = numpy.array([[0.0, 0.0, 1.0], [0.0, 0.0, -1.0]])

        self._areas = numpy.concatenate((side_areas, cap_area))
        self._normals = numpy.concatenate((side_normals, cap_normals))
        assert self._areas.size == self._normals.shape[0]

    def get_z_range(self):
        return self._z_range

    def get_cap_area(self):
        return self._areas[-1]

    def get_side_area(self):
        # the projected area of a plane, averaged over a 2\pi rotation that
        # passes through the normal, is
        # A*\int_0^\pi \Theta(\sin\alpha)\sin\alpha d\alpha / 2\pi = A/\pi
        return self._side_lengths.sum() * self.length / numpy.pi

    def projected_area(self, direction):
        inner = numpy.dot(direction, self._normals.T)
        areas = numpy.where(inner < 0, -inner * self._areas, 0)
        return areas.sum(axis=areas.ndim - 1)

    def _sample_on_caps(self, directions, bottom, offset, scale):
        """
        :param directions: direction unit vectors
        :param top: boolean mask; False if top, True if bottom
        """
        size = len(directions)
        accepted = 0
        blocksize = min((size * 4, 65535))
        positions = numpy.empty((len(directions), 3))
        while accepted < size:
            cpos = numpy.random.uniform(size=(blocksize, 2)) * scale + offset
            mask = numpy.array(list(map(self._point_in_hull, cpos)))
            cpos = cpos[mask]
            if len(cpos) + accepted > size:
                cpos = cpos[: size - accepted]
            positions[accepted : accepted + len(cpos), :-1] = cpos
            accepted += len(cpos)

        positions[bottom, -1] = self._z_range[0]
        positions[~bottom, -1] = self._z_range[1]

        return positions

    def sample_impact_ray(self, cos_min=-1, cos_max=1, size=1):
        directions = numpy.empty((size, 3))
        positions = numpy.empty((size, 3))
        accepted = 0
        blocksize = min((size * 4, 65535))

        bbox_offset = self._x.min(axis=0)
        bbox_scale = self._x.max(axis=0) - bbox_offset

        while accepted < size:
            block = min((blocksize, size - accepted))
            cdir = self.sample_direction(cos_min, cos_max, block)
            directions[accepted : accepted + block] = cdir
            inner = numpy.dot(cdir, self._normals.T)
            areas = numpy.where(inner < 0, -inner * self._areas, 0)
            prob = areas.cumsum(axis=1)
            prob /= prob[:, -1:]
            p = numpy.random.uniform(size=block)
            target = numpy.array([prob[i, :].searchsorted(p[i]) for i in range(block)])

            # first, handle sides
            sides = target < len(self._areas) - 2
            side_target = target[sides]
            nsides = sides.sum()
            xy = (
                self._x[side_target]
                + numpy.random.uniform(size=nsides)[:, None] * self._dx[side_target]
            )
            xyz = numpy.concatenate(
                (
                    xy,
                    (
                        self._z_range[0]
                        + numpy.random.uniform(size=nsides) * self.length
                    )[:, None],
                ),
                axis=1,
            )
            positions[accepted : accepted + block][sides] = xyz

            # now, the caps
            caps = ~sides
            cap_target = target[caps]
            positions[accepted : accepted + block][caps] = self._sample_on_caps(
                cdir[caps], cap_target == self._areas.size - 1, bbox_offset, bbox_scale
            )

            accepted += block

        return directions, positions

    def expand(self, padding):
        """
        Expand the x-y footprint by moving each edge out by a distance *padding*.
        """
        # A convex polygon can be offset by moving each vertex parallel to the
        # edges by a distance that is inversely proportional to the sine of the
        # counterclockwise angle between the edges that meet at each vertex.
        # This breaks down for edges that are [anti]parallel or, but neither
        # case should occur for maximally simplified polygons.

        # normalized vector connecting each vertex to the next one
        d = self._dx / self._side_lengths[:, None]
        # and the one connecting the previous vertex
        prev_d = numpy.roll(d, 1, axis=0)
        # sine of the inner angle of each vertex
        det = prev_d[:, 0] * d[:, 1] - prev_d[:, 1] * d[:, 0]
        assert (det != 0.0).all(), "Edges can't be [anti]parallel"
        points = self._x + (padding / det[:, None]) * (prev_d - d)

        z_range = [self._z_range[0] - padding, self._z_range[1] + padding]

        return type(self)(points, z_range)

    @classmethod
    def from_I3Geometry(cls, i3geo, padding=0):
        """
        Create from an I3Geometry object file

        :param i3geo: an I3Geometry
        :param padding: distance, in meters, to expand the surface in all directions
        """
        from collections import defaultdict

        strings = defaultdict(list)
        for omkey, omgeo in i3geo.omgeo:
            if omgeo.omtype != omgeo.IceTop:
                strings[omkey.string].append(list(omgeo.position))
        mean_xy = [
            numpy.mean(positions, axis=0)[0:2] for positions in list(strings.values())
        ]
        zmax = max(max(p[2] for p in positions) for positions in list(strings.values()))
        zmin = min(min(p[2] for p in positions) for positions in list(strings.values()))

        self = cls(mean_xy, [zmin, zmax])
        if padding != 0:
            return self.expand(padding)
        else:
            return self

    @classmethod
    def from_file(cls, fname, padding=0):
        dats = numpy.loadtxt(fname)
        zmax = dats[:, -1].max()
        zmin = dats[:, -1].min()
        mean_xy = [
            dats[dats[:, 0] == i].mean(axis=0)[2:4] for i in numpy.unique(dats[:, 0])
        ]

        self = cls(mean_xy, [zmin, zmax])
        if padding != 0:
            return self.expand(padding)
        else:
            return self

    @classmethod
    def from_i3file(cls, fname, padding=0):
        """
        Create from a GCD file

        :param fname: path to an I3 file containing at least a G frame
        :param padding: distance, in meters, to expand the surface in all directions
        """
        from icecube import icetray, dataio, dataclasses

        f = dataio.I3File(fname)
        fr = f.pop_frame(icetray.I3Frame.Geometry)
        f.close()
        return cls.from_I3Geometry(fr["I3Geometry"], padding)

    def _direction_to_vec(self, cos_zenith, azimuth):
        ct, azi = numpy.broadcast_arrays(cos_zenith, azimuth)
        st = numpy.sqrt(1.0 - ct ** 2)
        cp = numpy.cos(azi)
        sp = numpy.sin(azi)
        return -numpy.array([st * cp, st * sp, ct])

    def area(self, cos_zenith, azimuth):
        """
        Return projected area as seen from cos_zenith,azimuth (IceCube convention)
        """
        vec = self._direction_to_vec(cos_zenith, azimuth)
        # inner product with component normals
        inner = numpy.dot(self._normals, vec)
        # only surfaces that face the requested direction count towards the area
        mask = inner < 0
        return -(inner * self._areas[:, None] * mask).sum(axis=0)

    def _point_in_hull(self, point):
        """
        Test whether point is inside the 2D hull by ray casting
        """
        x, y = point[0:2]
        # Find segments whose y range spans the current point
        mask = ((self._x[:, 1] > y) & (self._nx[:, 1] <= y)) | (
            (self._x[:, 1] <= y) & (self._nx[:, 1] > y)
        )
        # Count crossings to the right of the current point
        xc = self._x[:, 0] + (y - self._x[:, 1]) * self._dx[:, 0] / self._dx[:, 1]
        crossings = (x < xc[mask]).sum()
        inside = (crossings % 2) == 1

        return inside

    def _distance_to_hull(self, point, vec):
        """
        Calculate the most extreme displacements from x,y along dx,dy to points
        on the 2D hull
        """
        # calculate the distance along the ray to each line segment
        x, y = (self._x - point[:2]).T
        dx, dy = self._dx.T
        dirx, diry = vec[0:2]

        assert dirx + diry != 0, "Direction vector may not have zero length"

        # proportional distance along edge to intersection point
        # NB: if diry/dirx == dy/dx, the ray is parallel to the line segment
        nonparallel = diry * dx != dirx * dy
        alpha = numpy.where(
            nonparallel, (dirx * y - diry * x) / (diry * dx - dirx * dy), numpy.nan
        )
        # check whether the intersection is actually in the segment
        mask = (alpha >= 0) & (alpha < 1)

        # distance along ray to intersection point
        if dirx != 0:
            beta = ((x + alpha * dx) / dirx)[mask]
        else:
            beta = ((y + alpha * dy) / diry)[mask]

        if beta.size == 0:
            return (numpy.nan,) * 2
        else:
            return (numpy.nanmin(beta), numpy.nanmax(beta))

    def _distance_to_cap(self, point, dir, cap_z):
        d = (point[2] - cap_z) / dir[2]
        if self._point_in_hull(point + d * dir):
            return d
        else:
            return numpy.nan

    def _distance_to_caps(self, point, dir):
        return sorted(
            (self._distance_to_cap(point, dir, cap_z) for cap_z in self._z_range)
        )

    def point_in_footprint(self, point):
        return self._point_in_hull(point)

    def intersections(self, x, y, z, cos_zenith, azimuth):
        point = numpy.array((x, y, z))
        vec = self._direction_to_vec(cos_zenith, azimuth)

        # perfectly vertical track: only check intersections with caps
        if abs(cos_zenith) == 1.0:
            return self._distance_to_caps(point, vec)
        # perfectly horizontal track: only check intersections with sides
        elif cos_zenith == 0.0:
            return self._distance_to_hull(point, vec)
        # general case: both rho and z components nonzero
        else:
            sin_zenith = numpy.sqrt(1.0 - cos_zenith ** 2)
            sides = numpy.array(self._distance_to_hull(point, vec)) / sin_zenith
            caps = self._distance_to_caps(point, vec)

            return numpy.nanmax((sides[0], caps[0])), numpy.nanmin((sides[1], caps[1]))


class Cylinder(UprightSurface):
    def __init__(self, length=1000, radius=587):
        self.length = length
        self.radius = radius

    def expand(self, margin):
        return Cylinder(self.length + 2 * margin, self.radius + margin)

    def point_in_footprint(self, point):
        return numpy.hypot(point[0], point[1]) < self.radius

    def get_z_range(self):
        return (-self.length / 2.0, self.length / 2)

    def get_cap_area(self):
        return numpy.pi * self.radius ** 2

    def get_side_area(self):
        return 2 * self.radius * self.length

    def area(self, cos_zenith, azimuth=numpy.nan):
        return self.azimuth_averaged_area(cos_zenith)

    def projected_area(self, direction):
        ct = direction[..., -1]
        st = numpy.sqrt((1 + ct) * (1 - ct))
        return self.get_cap_area() * abs(ct) + self.get_side_area() * st

    def sample_impact_ray(self, cos_min=-1, cos_max=1, size=1):
        directions = numpy.empty((size, 3))
        positions = numpy.empty((size, 3))
        accepted = 0
        blocksize = min((size * 4, 65535))

        while accepted < size:
            block = min((blocksize, size - accepted))
            cdir = self.sample_direction(cos_min, cos_max, block)
            directions[accepted : accepted + block] = cdir
            ct = -cdir[:, -1]
            st = numpy.sqrt((1 + ct) * (1 - ct))

            areas = numpy.array(
                [
                    self.get_side_area() * st,
                    self.get_cap_area() * numpy.where(ct > 0, ct, 0),
                    self.get_cap_area() * numpy.where(ct < 0, abs(ct), 0),
                ]
            ).T

            prob = areas.cumsum(axis=1)
            prob /= prob[:, -1:]
            p = numpy.random.uniform(size=block)
            target = numpy.array([prob[i, :].searchsorted(p[i]) for i in range(block)])

            # first, handle sides
            sides = target == 0
            nsides = sides.sum()
            beta = numpy.arcsin(
                numpy.random.uniform(-1, 1, size=nsides)
            ) + numpy.arctan2(-cdir[sides, 1], -cdir[sides, 0])
            positions[accepted : accepted + block][sides] = numpy.stack(
                (
                    self.radius * numpy.cos(beta) * st[sides],
                    self.radius * numpy.sin(beta) * st[sides],
                    numpy.random.uniform(
                        -self.length / 2, self.length / 2, size=nsides
                    ),
                )
            ).T

            # now, the caps
            caps = ~sides
            ncaps = caps.sum()
            cap_target = target[caps]
            beta = numpy.random.uniform(0, 2 * numpy.pi, size=ncaps)
            r = numpy.sqrt(numpy.random.uniform(size=ncaps)) * self.radius
            positions[accepted : accepted + block][caps] = numpy.stack(
                (
                    r * numpy.cos(beta),
                    r * numpy.sin(beta),
                    numpy.where(cap_target == 1, self.length / 2, -self.length / 2),
                )
            ).T
            accepted += block

        return directions, positions<|MERGE_RESOLUTION|>--- conflicted
+++ resolved
@@ -200,7 +200,6 @@
 
     @staticmethod
     def _integrate_area(a, b, cap, sides):
-<<<<<<< HEAD
         return (
             cap * (b ** 2 - a ** 2)
             + sides
@@ -212,12 +211,7 @@
             )
         ) / 2.0
 
-    def entendue(self, cosMin=-1.0, cosMax=1.0):
-=======
-        return (cap*(b**2-a**2) + sides*(numpy.arccos(a) - numpy.arccos(b) - numpy.sqrt(1-a**2)*a + numpy.sqrt(1-b**2)*b))/2.
-
-    def etendue(self, cosMin=-1., cosMax=1.):
->>>>>>> 72929e5f
+    def etendue(self, cosMin=-1.0, cosMax=1.0):
         """
         Integrate A * d\Omega over the given range of zenith angles
 
@@ -255,11 +249,7 @@
         :param cosMax: cosine of the minimum zenith angle
         :returns: the average projected area in the zenith angle range
         """
-<<<<<<< HEAD
-        return self.entendue(cosMin, cosMax) / (2 * numpy.pi * (cosMax - cosMin))
-=======
-        return self.etendue(cosMin, cosMax)/(2*numpy.pi*(cosMax-cosMin))
->>>>>>> 72929e5f
+        return self.etendue(cosMin, cosMax) / (2 * numpy.pi * (cosMax - cosMin))
 
     def volume(self):
         return self.get_cap_area() * self.length
