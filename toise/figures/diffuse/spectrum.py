--- conflicted
+++ resolved
@@ -132,10 +132,6 @@
     import toolz
 
     fixed = dict(gamma=-2, prompt=1, atmo=1, muon=1)
-<<<<<<< HEAD
-=======
-    #    fit = chunk_llh.fit(minimizer_params=dict(options=dict(epsilon=1e-2)), **fixed)
->>>>>>> e84d5132
     fit = chunk_llh.fit(minimizer_params=dict(epsilon=1e-2), **fixed)
     is_astro = partial(filter, lambda s: s.startswith("astro"))
     keys = toolz.pipe(list(chunk_llh.components.keys()), is_astro, sorted)[4:]
@@ -356,7 +352,6 @@
     return dat
 
 
-<<<<<<< HEAD
 def plot_ic_data(ax,source,**kwargs):
     if source == '10y_diffuse':
         dat = np.loadtxt(StringIO("""
@@ -371,34 +366,6 @@
         for i in [1,4,5]: dat[i] = dat[i]/3. 
     if source == '6y_cascades':
         dat = np.loadtxt(StringIO("""
-=======
-def plot_ic_data(ax, source, **kwargs):
-    if source == "10y_diffuse":
-        dat = np.loadtxt(
-            StringIO(
-                """
-        44356   2.21612e-08     29730.9 58847.9 7.86045e-09     7.95203e-09     
-        276700  1.21079e-08     173496  442646  2.96006e-09     3.05292e-09     
-        1.82456e+06     3.33051e-09     1.10522e+06     3.15858e+06     1.73494e-09     2.20532e-09     
-        """
-            )
-        ).transpose()
-    if source == "glashow_nature":
-        dat = np.array(
-            [
-                [6.30957e06],
-                [5.67596e-09],
-                [916725],
-                [1.07256e06],
-                [3.2638e-09],
-                [2.81791e-08],
-            ]
-        )
-    if source == "6y_cascades":
-        dat = np.loadtxt(
-            StringIO(
-                """
->>>>>>> e84d5132
         6800.99 3.16228e-08     1804.9  3269.35 2.10701e-08     2.24166e-08     
         14703.7 3.37316e-08     4703.74 6765.24 1.08328e-08     9.10109e-09     
         31567.4 4.42379e-08     10098.4 14848.5 7.78917e-09     9.45374e-09     
@@ -412,30 +379,11 @@
         1.46523e+07     7.69097e-09     4.68728e+06     6.89205e+06     0       0       
         3.16782e+07     1.35741e-08     1.01339e+07     1.49006e+07     0       0       
         6.80099e+07     2.62236e-08     2.17564e+07     3.19901e+07     0       0 
-<<<<<<< HEAD
         """)).transpose()
 #        dat=dat[:,:-4]
     is_limit= ((dat[4]==0) & (dat[5]==0))
     dat[4]=np.where(is_limit,0.3*dat[1],dat[4])    
     ax.errorbar(dat[0],3*dat[1],xerr=dat[2:4],yerr=3*dat[4:],uplims=is_limit,linestyle='',**kwargs) 
-=======
-        """
-            )
-        ).transpose()
-        dat = dat[:, :-4]
-    is_limit = (dat[4] == 0) & (dat[5] == 0)
-    dat[4] = np.where(is_limit, 0.3 * dat[1], dat[4])
-    ax.errorbar(
-        dat[0],
-        3 * dat[1],
-        xerr=dat[2:4],
-        yerr=3 * dat[4:],
-        uplims=is_limit,
-        linestyle="",
-        marker=".",
-        **kwargs
-    )
->>>>>>> e84d5132
     return ax
 
 
@@ -721,14 +669,6 @@
     from matplotlib.patches import Patch
     from matplotlib.container import ErrorbarContainer
 
-<<<<<<< HEAD
-    _default_plot_elements=['cr','10y_diffuse','6y_cascade','glashow','ehe','gen2_unfolding','gen2_sensitivity','model_flux']
-    if plot_elements is None: plot_elements=_default_plot_elements
-    group_label_ic, group_label_gen2=False,False
-
-    fig = plt.figure(figsize=(7, 3.5),dpi=300)
-    ax  = plt.gca()
-=======
     _default_plot_elements = [
         "cr",
         "10y_diffuse",
@@ -737,6 +677,7 @@
         "ehe",
         "gen2_unfolding",
         "gen2_sensitivity",
+        "model_flux"
     ]
     if plot_elements is None:
         plot_elements = _default_plot_elements
@@ -744,7 +685,6 @@
 
     fig = plt.figure(figsize=(7, 3.5), dpi=300)
     ax = plt.gca()
->>>>>>> e84d5132
 
     if "cr" in plot_elements:
         plot_crs(ax)
@@ -753,20 +693,8 @@
     args = datasets[0]["args"]
 
     # plot underlying fluxes
-<<<<<<< HEAD
  
     if 'lars_butterfly' in plot_elements:
-=======
-    if "model_flux" in plot_elements:
-        x = np.logspace(4, 10, 51)
-        pl = x**2 * args["astro"] * powerlaw(x, args["gamma"], args["emax"])
-        assert args["gzk"] == "vanvliet"
-        gzk = args["gzk_norm"] * diffuse.VanVlietGZKFlux()(x) * x**2
-        ax.plot(x, 3 * pl, ls=":", color="grey")
-        ax.plot(x, 3 * gzk, ls=":", color="grey")
-
-    if "lars_butterfly" in plot_elements:
->>>>>>> e84d5132
         x = np.logspace(np.log10(25e3), np.log10(2.8e6), 101)
         fill = ax.fill_between(
             x, *ic_butterfly(x, "lars"), facecolor="lightgrey", edgecolor="None"
@@ -791,7 +719,6 @@
             color="lightgrey",
         )
         ax.add_patch(poly2)
-<<<<<<< HEAD
         group_label_ic=True
     
     if '10y_diffuse' in plot_elements:
@@ -811,32 +738,11 @@
         group_label_ic=True
     
     poly_handle,poly_label = [],[] 
-=======
-        group_label_ic = True
-
-    if "10y_diffuse" in plot_elements:
-        plot_ic_data(ax, "10y_diffuse", color="#566573", lw=1, alpha=0.8)
-        group_label_ic = True
-
-    if "6y_cascade" in plot_elements:
-        plot_ic_data(ax, "6y_cascades", color="grey", lw=1, alpha=0.8)
-        group_label_ic = True
-
-    if "glashow" in plot_elements:
-        plot_ic_data(ax, "glashow_nature", color="#768593", lw=1, alpha=0.8)
-        group_label_ic = True
-
-    if "ehe" in plot_elements:
-        plot_ic_limit(ax, "ehe_limit", color="grey", lw=1, alpha=0.5)
-        group_label_ic = True
-
-    poly_handle, poly_label = [], []
->>>>>>> e84d5132
+
     if group_label_ic:
         poly_handle.append(Patch(alpha=0.5, edgecolor="#566573", facecolor="lightgrey"))
         poly_label.append("IceCube")
 
-<<<<<<< HEAD
     if 'model_flux' in plot_elements:
         x = np.logspace(3.85, 7.15, 51)
         pl = x**2 * args["astro"] * powerlaw(x, args["gamma"], args["emax"])
@@ -844,10 +750,6 @@
    
     if 'gen2_unfolding' in plot_elements:
         plot_kwargs = dict(linestyle="None", marker="o", markersize=0,color='#1f77b4')
-=======
-    if "gen2_unfolding" in plot_elements:
-        plot_kwargs = dict(linestyle="None", marker="o", markersize=0, color="#1f77b4")
->>>>>>> e84d5132
         for dataset in datasets:
             xlimits = np.array(dataset["data"]["xlimits"])
             ylimits = np.array(dataset["data"]["ylimits"])
@@ -868,7 +770,6 @@
             index_start = (np.asarray(xvalues) < 1e4).sum() - 1
             index_stop = (np.asarray(xvalues) < 1e7).sum()
             x, y = xvalues[index_start:index_stop], yvalues[index_start:index_stop]
-<<<<<<< HEAD
             yerr = (abs(ylimits - yvalues[:, None]).T)
             yerr_s =np.array([yerr[0,index_start:index_stop],yerr[1,index_start:index_stop]])
             delta_loge=np.log(x[1]/x[0])
@@ -898,63 +799,6 @@
     if group_label_gen2:        
         poly_handle.append(Patch(edgecolor=None,alpha=0.9,facecolor='#1f77b4',linewidth=0))
         poly_label.append("{label} ({years:.0f} years)".format(label=label, years=years))
-=======
-            yerr = abs(ylimits - yvalues[:, None]).T
-            yerr_s = np.array(
-                [yerr[0, index_start:index_stop], yerr[1, index_start:index_stop]]
-            )
-            delta_loge = np.log(x[1] / x[0])
-            xerr_s = [
-                x * (1 - 1 / np.exp(0.5 * delta_loge)),
-                x * (np.exp(0.5 * delta_loge) - 1),
-            ]
-
-            for xx, yy, xe0, xe1, ye0, ye1 in zip(x, y, *xerr_s, *yerr_s):
-                ax.add_patch(
-                    plt.Rectangle(
-                        (xx - xe0, yy - ye0),
-                        xe0 + xe1,
-                        ye0 + ye1,
-                        edgecolor=None,
-                        alpha=0.9,
-                        facecolor="#1f77b4",
-                        linewidth=0,
-                        zorder=100,
-                    )
-                )
-        group_label_gen2 = True
-
-    if "gen2_sensitivity" in plot_elements:
-        energies, flux, ns, nb = sensitivity
-        flux = np.array(flux) * unit
-        fluxerr = 0.3 * flux
-        index_start = (np.asarray(energies) < 3e7).sum()
-        index_low = (np.asarray(energies) < 1e4).sum()
-        energies_s, flux_s, fluxerr_s = [
-            x[index_start:-1] for x in [energies, flux, fluxerr]
-        ]
-        energies_l, flux_l, fluxerr_l = [
-            x[index_low : index_start + 1] for x in [energies, flux, fluxerr]
-        ]
-        ax.errorbar(
-            energies_s,
-            flux_s,
-            xerr=None,
-            yerr=fluxerr_s,
-            uplims=np.ones_like(flux_s),
-            color="#1f77b4",
-        )
-        ax.plot(energies_l, flux_l, ls=":", color="#1f77b4")
-        group_label_gen2 = True
-
-    if group_label_gen2:
-        poly_handle.append(
-            Patch(edgecolor=None, alpha=0.9, facecolor="#1f77b4", linewidth=0)
-        )
-        poly_label.append(
-            "{label} ({years:.0f} years)".format(label=label, years=years)
-        )
->>>>>>> e84d5132
 
     ax.set_xscale("log")
     ax.set_yscale("log", nonpositive="clip")
@@ -999,26 +843,7 @@
 
 
 @figure
-<<<<<<< HEAD
 def unfolded_flux_plus_sensitivity(datasets, sensitivity, label="Gen2-InIce+Radio",plot_elements=None):
     _default_plot_elements=['10y_diffuse','6y_cascade','glashow','ehe','gen2_unfolding','gen2_sensitivity','model_flux']
     if plot_elements is None: plot_elements=_default_plot_elements
     return unfolded_flux_plus_sensitivity_mm(datasets,sensitivity,label,plot_elements)
-=======
-def unfolded_flux_plus_sensitivity(
-    datasets, sensitivity, label="Gen2-InIce+Radio", plot_elements=None
-):
-    _default_plot_elements = [
-        "10y_diffuse",
-        "6y_cascade",
-        "glashow",
-        "ehe",
-        "gen2_unfolding",
-        "gen2_sensitivity",
-    ]
-    if plot_elements is None:
-        plot_elements = _default_plot_elements
-    return unfolded_flux_plus_sensitivity_mm(
-        datasets, sensitivity, label, plot_elements
-    )
->>>>>>> e84d5132
