import numpy
from scipy import interpolate
from functools import partial
import os
import pickle as pickle
from . import (
    effective_areas,
    diffuse,
    pointsource,
    angular_resolution,
    grb,
    surface_veto,
    multillh,
    plotting,
)
from . import classification_efficiency
from .util import data_dir, center, defer
from . import surfaces


def make_key(opts, kwargs):
    key = dict(opts.__dict__)
    key.update(kwargs)
    for k, v in kwargs.items():
        if isinstance(v, numpy.ndarray):
            key[k] = (v[0], v[-1], len(v))
        else:
            key[k] = v

    return tuple(key.items())


def create_aeff(opts, **kwargs):

    cache_file = os.path.join(data_dir, "cache", "throughgoing_aeff")
    # try:
    # 	cache = pickle.load(open(cache_file))
    # except IOError:
    # 	cache = dict()
    # key = make_key(opts, kwargs)
    # if key in cache:
    # 	return cache[key]

    if opts.veto_area > 0:
        kwargs["veto_coverage"] = surface_veto.GeometricVetoCoverage(
            opts.geometry, opts.spacing, opts.veto_area
        )

    seleff_kwargs = dict()
    if opts.energy_threshold is not None:
        seleff_kwargs["energy_threshold"] = opts.energy_threshold
    if opts.psf_class is not None:
        # assume that all PSF classes have equal effective area
        seleff_kwargs["scale"] = 1.0 / opts.psf_class[1]
    if opts.efficiency_scale != 1:
        if seleff_kwargs.get("scale", 1) != 1:
            raise ValueError("psf_class and efficiency_scale are mutually exclusive")
        seleff_kwargs["scale"] = opts.efficiency_scale
    seleff = effective_areas.get_muon_selection_efficiency(
        opts.geometry, opts.spacing, **seleff_kwargs
    )

    if opts.no_cuts:

        def selection_efficiency(emu, cos_theta):
            return seleff(emu, cos_theta=0)

        # selection_efficiency = lambda emu, cos_theta: numpy.ones(emu.shape)
        # selection_efficiency = effective_areas.get_muon_selection_efficiency("IceCube", None)
    else:
        selection_efficiency = seleff

    for k in "psi_bins", "cos_theta":
        if k in kwargs:
            v = kwargs[k]
        elif hasattr(opts, k):
            v = getattr(opts, k)
        else:
            continue
        try:
            len(v)
            kwargs[k] = numpy.asarray(v)
        except TypeError:
            kwargs[k] = v

    if hasattr(opts, "psf"):
        kwargs["psf"] = getattr(opts, "psf")
    else:
        kwargs["psf"] = angular_resolution.get_angular_resolution(
            opts.geometry, opts.spacing, opts.angular_resolution_scale, opts.psf_class
        )

    # hack -- always use the standard sunflower for energy resolutions
    resolution_geometry = opts.geometry
    fiducial_geometry = opts.geometry
    if "Sunflower" in opts.geometry:
        if opts.geometry != "Sunflower":
            resolution_geometry = "Sunflower"
            print(
                (
                    "Warning! Hack! For energy resolution, overriding the requested geometry ({}) with the standard ({})".format(
                        opts.geometry, resolution_geometry
                    )
                )
            )

    neutrino_aeff = effective_areas.create_throughgoing_aeff(
        energy_resolution=effective_areas.get_energy_resolution(
            resolution_geometry, opts.spacing
        ),
        selection_efficiency=selection_efficiency,
        surface=effective_areas.get_fiducial_surface(fiducial_geometry, opts.spacing),
        energy_threshold=effective_areas.StepFunction(opts.veto_threshold, 90),
        **kwargs
    )

    bundle_aeff = effective_areas.create_bundle_aeff(
        energy_resolution=effective_areas.get_energy_resolution(
            resolution_geometry, opts.spacing
        ),
        selection_efficiency=selection_efficiency,
        surface=effective_areas.get_fiducial_surface(fiducial_geometry, opts.spacing),
        energy_threshold=effective_areas.StepFunction(opts.veto_threshold, 90),
        **kwargs
    )

    # cache[key] = aeff
    # pickle.dump(cache, open(cache_file, 'w'), 2)
    return neutrino_aeff, bundle_aeff


def create_cascade_aeff(opts, **kwargs):

    # cache_file = os.path.join(data_dir, 'cache', 'cascade_aeff')
    # try:
    # 	cache = pickle.load(open(cache_file))
    # except IOError:
    # 	cache = dict()
    # key = make_key(opts, kwargs)
    # if key in cache:
    # 	return cache[key]

    for k in "psi_bins", "cos_theta":
        if k in kwargs:
            kwargs[k] = numpy.asarray(kwargs[k])
        elif hasattr(opts, k):
            kwargs[k] = numpy.asarray(getattr(opts, k))

    aeff = effective_areas.create_cascade_aeff(
        energy_resolution=effective_areas.get_energy_resolution(
            opts.geometry, opts.spacing, channel="cascade"
        ),
        selection_efficiency=effective_areas.HECascadeSelectionEfficiency(
            opts.geometry, opts.spacing, opts.cascade_energy_threshold
        ),
        surface=effective_areas.get_fiducial_surface(opts.geometry, opts.spacing),
        # energy_threshold=effective_areas.StepFunction(opts.veto_threshold, 90),
        psf=angular_resolution.get_angular_resolution(
            opts.geometry,
            opts.spacing,
            opts.angular_resolution_scale,
            channel="cascade",
        ),
        **kwargs
    )

    # cache[key] = aeff
    # pickle.dump(cache, open(cache_file, 'w'), 2)
    return aeff


def create_starting_aeff(opts, **kwargs):

    for k in "psi_bins", "cos_theta":
        if k in kwargs:
            kwargs[k] = numpy.asarray(kwargs[k])
        elif hasattr(opts, k):
            kwargs[k] = numpy.asarray(getattr(opts, k))

    return effective_areas.create_starting_aeff(
        energy_resolution=effective_areas.get_energy_resolution(
            opts.geometry, opts.spacing, channel="cascade"
        ),
        selection_efficiency=effective_areas.HECascadeSelectionEfficiency(
            opts.geometry, opts.spacing, opts.cascade_energy_threshold
        ),
        classification_efficiency=classification_efficiency.get_classification_efficiency(
            opts.geometry, opts.spacing
        ),
        surface=effective_areas.get_fiducial_surface(opts.geometry, opts.spacing),
        psf=angular_resolution.get_angular_resolution(
            opts.geometry,
            opts.spacing,
            opts.angular_resolution_scale,
            channel="cascade",
        ),
        **kwargs
    )


class aeff_factory(object):
    """
    Create effective areas, lazily
    """

    def __init__(self):
        # arguments for creating effective areas
        self._recipes = dict()
        # cached effective areas
        self._aeffs = dict()

    def set_kwargs(self, **kwargs):
        self._aeffs.clear()
        for opts, kw in self._recipes.values():
            kw.update(**kwargs)

    def add(self, name, opts, **kwargs):
        self._recipes[name] = (opts, kwargs)
        if name in self._aeffs:
            del self._aeffs[name]

    def _create(self, opts, **kwargs):
        aeffs = {}

        if "custom_radio" in opts:
            if opts.custom_radio == True:
                aeffs["radio_events"] = opts.aeffs
                return aeffs

        if opts.geometry in ("ARA", "Radio"):
            psi_bins = kwargs.pop("psi_bins")
            for k in "cos_theta", "neutrino_energy":
                if k in kwargs:
                    kwargs[k] = numpy.asarray(kwargs[k])
                elif hasattr(opts, k):
                    kwargs[k] = numpy.asarray(getattr(opts, k))
            kwargs["psi_bins"] = psi_bins["radio"]
            if hasattr(opts, "config_file"):
                from . import radio_aeff_generation

                radio = radio_aeff_generation.radio_aeff(
                    psi_bins=psi_bins["radio"], config=opts.config_file
                )
                aeffs["radio_events"] = (radio.create(), radio.create_muon_background_from_tabulated())
            else:
                kwargs["nstations"] = opts.nstations
                if hasattr(opts, "veff_filename"):
                    kwargs["veff_filename"] = opts.veff_filename
                if opts.geometry == "ARA":
                    kwargs["depth"] = opts.depth
                    aeffs["radio_events"] = (
                        effective_areas.create_ara_aeff(**kwargs),
                        None,
                    )
                else:
                    aeffs["radio_events"] = (
                        effective_areas.create_radio_aeff(**kwargs),
                        None,
                    )
        elif opts.geometry == "Sunflower_240_EHE":
            psi_bins = kwargs.pop("psi_bins")
            aeffs["EHE_events"] = (
                effective_areas.create_gen2_ehe_aeff(**kwargs),
                None,
            )
        else:
            psi_bins = kwargs.pop("psi_bins")
            nu, mu = create_aeff(opts, psi_bins=psi_bins["tracks"], **kwargs)
            aeffs["shadowed_tracks"] = (nu[0], mu[0])
            aeffs["unshadowed_tracks"] = (nu[1], mu[1])
            if opts.cascade_energy_threshold is not None:
                for channel, aeff in create_starting_aeff(
                    opts, psi_bins=psi_bins["cascades"], **kwargs
                ).items():
                    aeffs[channel] = (aeff, None)
        return aeffs

    def __call__(self, name):
        if not name in self._recipes:
            raise KeyError("Unknown configuration '{}'".format(name))
        if not name in self._aeffs:
            opts, kwargs = self._recipes[name]
            self._aeffs[name] = self._create(opts, **kwargs)
        return self._aeffs[name]

    @classmethod
    def get(cls):
        if not hasattr(cls, "instance"):
            cls.instance = cls()
        return cls.instance


class component_bundle(object):
    def __init__(self, livetimes, component_factory, **kwargs):
        self.components = dict()
        self.livetimes = dict(livetimes)
        self.detectors = dict()
        for detector, livetime in livetimes.items():
            for channel, aeff in aeff_factory.get()(detector).items():
                key = detector + "_" + channel
                if "restricted" in kwargs:
                    emin = kwargs["restricted"][0]
                    emax = kwargs["restricted"][1]
                    truncate = False
                    if truncate:
                        aeff_c = aeff[0].truncate_energy_range(emin, emax)
                        try:
                            aeff_mu = aeff[1].truncate_energy_range(emin, emax)
                        except:
                            aeff_mu = aeff[1]
                            self.components[key] = component_factory((aeff_c, aeff_mu))
                    else:
                        self.components[key] = component_factory(
                            aeff, emin=emin, emax=emax
                        )
                else:
                    self.components[key] = component_factory(aeff)
                self.detectors[key] = detector

    def get_component(self, key, livetimes=None):
        if livetimes is None:
            livetimes = self.livetimes
        return multillh.Combination(
            {
                k: (self.components[k][key], livetimes[self.detectors[k]])
                for k in self.components
                if key in self.components[k]
            }
        )

    def get_components(self, livetimes=None):
        keys = set()
        for v in self.components.values():
            keys.update(v.keys())
        return {key: self.get_component(key, livetimes) for key in keys}


def gen2_throughgoing_muon_efficiency_correction(energy, scale):
    x, y = [1.0, 1.5, 2.2, 3.0, 5.0], [-0.0, 1138.0, 1985.0, 2307.0, 2397.0]
    b = interpolate.interp1d(x, y, 2)(scale)
    return 1 + b / energy


def gen2_throughgoing_muon_angular_resolution_correction(
    energy, scale, ssmpe=True, mdom=True
):
    """
    :param scale: cherenkov effective area per sensor, relative to PDOM
    :param sspmpe: approximate resolution improvement from Segmented SplineMPE
    :param mdom: approxmate resolution improvement from mDOM
    """

    def b(x):
        return -0.82 + 14.54 / x

    def med(emu, b):
        return 0.11 + b / numpy.sqrt(emu)

    scale = med(energy, b(scale)) / med(energy, b(1))
    if ssmpe:
        # see: https://github.com/fbradascio/IceCube/blob/b8556b7b3d3c53a1cfab4bf53737bebff1264707/SensitivityStudy_SSMPE_vs_MPE.ipynb
        # https://doi.org/10.1051/epjconf/201920705002
        # NB: this improvement was evaluated at 2x PDOM sensitivty
        scale *= numpy.minimum(
            1,
            numpy.polyval(
                [0.01266943, -0.1901559, 0.80568256, 0.04948373],
                numpy.log10(energy / 2),
            ),
        )
    if mdom:
        # see: https://events.icecube.wisc.edu/contributionDisplay.py?contribId=148&sessionId=1&confId=100
        scale *= 1 - 0.2
    return scale


def make_options(**kwargs):
    import argparse

    defaults = dict(
        geometry="Sunflower",
        spacing=240,
        veto_area=75.0,
        angular_resolution_scale=1.0,
        efficiency_scale=1.0,
        cascade_energy_threshold=None,
        veto_threshold=1e5,
        energy_threshold=0,
        no_cuts=False,
        psf_class=(0, 1),
        livetime=1.0,
    )
    # icecube has no veto...yet
    if kwargs.get("geometry") == "IceCube":
        defaults["veto_area"] = 0.0
        defaults["veto_threshold"] = numpy.inf
    defaults.update(kwargs)
    return argparse.Namespace(**defaults)


def add_configuration(name, opts, **kwargs):
    """
    Add an effective area calculation to the cache
    """
    aeff_factory.get().add(name, opts, **kwargs)


def add_aeffs(name, aeffs):
    """
    Add a calculated effective area to the cache
    """
    add_configuration(
        name, make_options(**dict(aeffs=aeffs, geometry=name, custom_radio=True))
    )


set_kwargs = aeff_factory.get().set_kwargs


def scale_gen2_sensors(scale=1.0, ssmpe=True, mdom=True, with_cascades=True):
    """
    Approximate a Gen2 instrumented with sensors `scale` times the photon
    effective area of a PDOM
    """
    return dict(
        geometry="Sunflower",
        spacing=240,
        cascade_energy_threshold=2e5 / scale if with_cascades else None,
        veto_area=10.0,
        veto_threshold=1e5,
        angular_resolution_scale=partial(
            gen2_throughgoing_muon_angular_resolution_correction,
            scale=scale,
            ssmpe=ssmpe,
            mdom=mdom,
        ),
        efficiency_scale=partial(
            gen2_throughgoing_muon_efficiency_correction, scale=scale
        ),
    )


default_configs = {
    "IceCube": dict(
        geometry="IceCube",
        spacing=125,
        cascade_energy_threshold=6e4,
        veto_area=1.0,
        veto_threshold=1e5,
    ),
    "IceCube-TracksOnly": dict(
        geometry="IceCube", spacing=125, veto_area=1.0, veto_threshold=1e5
    ),
    "Fictive-Optical": dict(
        geometry="Fictive",
        cascade_energy_threshold=1e5,
        veto_area=5.0,
        veto_threshold=1e5,
    ),
    "Fictive-Optical-TracksOnly": dict(
        geometry="Fictive",
        veto_area=5.0,
        veto_threshold=1e5,
    ),
    "Gen2-InIce": scale_gen2_sensors(3.0),
    "Gen2-InIce-TracksOnly": scale_gen2_sensors(3.0, with_cascades=False),
<<<<<<< HEAD
    "Gen2-Radio": dict(geometry="Radio", config_file="/Users/shallmann/Desktop/gen2_toise_sensitivities/hex_shallow.yaml"),
=======
    "Gen2-Radio": dict(geometry="Radio", nstations=200),
    "Fictive-Radio": dict(geometry="Radio", nstations=30),
>>>>>>> 1ea4c6d8
    "Sunflower_240": dict(
        geometry="Sunflower",
        spacing=240,
        cascade_energy_threshold=2e5,
        veto_area=75.0,
        veto_threshold=1e5,
    ),
    "Sunflower_240_EHE": dict(
        geometry="Sunflower_240_EHE",
    ),
    "ARA_37": dict(geometry="ARA", nstations=37, depth=200),
    "ARA_200": dict(geometry="ARA", nstations=200, depth=200),
    "ARA_300": dict(geometry="ARA", nstations=300, depth=200),
    "IceCube_NoCasc": dict(
        geometry="IceCube", spacing=125, veto_area=1.0, veto_threshold=1e5
    ),
    "Sunflower_240_NoCasc": dict(
        geometry="Sunflower", spacing=240, veto_area=75.0, veto_threshold=1e5
    ),
    "KM3NeT": dict(
        geometry="IceCube",
        spacing=125,
        veto_area=0.0,
        veto_threshold=None,
        angular_resolution_scale=0.2,
    ),
    "Gen2-Phase2-Radio": dict(
        geometry="Radio",
        config_file=os.path.join(os.path.dirname(__file__), "radio_config_16.yaml"),
    ),
}


# Add midscale geometry candidates
# FIXME: add corner22, scan22 geometries
for midscale in "corner", "sparse", "hcr":
    surface = defer(
        surfaces.get_fiducial_surface, "Sunflower_" + midscale, spacing=240, padding=0
    )
    # artificially fix veto area to the footprint of the geometry
    area = defer(lambda: surface.azimuth_averaged_area(1) / 1e6)
    default_configs["Gen2-Phase2-" + midscale] = dict(
        geometry="Sunflower_" + midscale,
        spacing=240,
        veto_area=area,
        veto_threshold=1e5,
        cascade_energy_threshold=2e5,
    )
    default_configs["Gen2-Phase2-" + midscale + "-TracksOnly"] = dict(
        geometry="Sunflower_" + midscale,
        spacing=240,
        veto_area=area,
        veto_threshold=1e5,
    )


default_psi_bins = {
    "tracks": numpy.linspace(0, numpy.radians(1.5) ** 2, 150) ** (1.0 / 2),
    "cascades": numpy.linspace(0, numpy.radians(60) ** 2, 50) ** (1.0 / 2),
    "radio": numpy.linspace(0, numpy.radians(15) ** 2, 50) ** (1.0 / 2),
}

default_cos_theta_bins = numpy.linspace(-1, 1, 21)

for k, config in default_configs.items():
    psi_bins = dict(default_psi_bins)
    psi_bins.update(config.pop("psi_bins", {}))
    kwargs = {
        "cos_theta": config.pop("cos_theta", default_cos_theta_bins),
        "psi_bins": psi_bins,
    }
    add_configuration(k, make_options(**config), **kwargs)


def get(configuration):
    return aeff_factory.instance(configuration)<|MERGE_RESOLUTION|>--- conflicted
+++ resolved
@@ -464,12 +464,8 @@
     ),
     "Gen2-InIce": scale_gen2_sensors(3.0),
     "Gen2-InIce-TracksOnly": scale_gen2_sensors(3.0, with_cascades=False),
-<<<<<<< HEAD
     "Gen2-Radio": dict(geometry="Radio", config_file="/Users/shallmann/Desktop/gen2_toise_sensitivities/hex_shallow.yaml"),
-=======
-    "Gen2-Radio": dict(geometry="Radio", nstations=200),
     "Fictive-Radio": dict(geometry="Radio", nstations=30),
->>>>>>> 1ea4c6d8
     "Sunflower_240": dict(
         geometry="Sunflower",
         spacing=240,
