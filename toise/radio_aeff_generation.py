--- conflicted
+++ resolved
@@ -1,10 +1,7 @@
 import os
 from copy import copy
 import json
-<<<<<<< HEAD
-=======
-
->>>>>>> 1ea4c6d8
+
 import logging
 import numpy as np
 import pandas as pd
@@ -24,10 +21,7 @@
 from .util import *
 
 logger = logging.getLogger("toise aeff calculation for radio")
-<<<<<<< HEAD
-=======
-
->>>>>>> 1ea4c6d8
+
 
 def _load_rno_veff(
     filename=data_dir
@@ -101,13 +95,9 @@
         jsonfile = json.load(data)
     dataframe = pd.DataFrame(jsonfile)
     # sort input data by energy and cos(zenith)
-<<<<<<< HEAD
-    dataframe.sort_values(by=["energy", "thetamin"], ascending=[True, False], inplace=True)
-=======
     dataframe.sort_values(
         by=["energy", "thetamin"], ascending=[True, False], inplace=True
     )
->>>>>>> 1ea4c6d8
     dataframe.reset_index(inplace=True)
 
     def _list_of_triggers(df):
@@ -175,26 +165,14 @@
 def _interpolate_radio_veff(
     energy_edges, ct_edges=None, filename="json.file", trigger=None
 ):
-    """
-<<<<<<< HEAD
-    Loads a NuRadioMC effective volume and interpolates for the requested energy / cos theta binning
+    """Loads a NuRadioMC effective volume and interpolates for the requested energy / cos theta binning
 
     :param energy_edges: final energy binning to interpolate Veff to
     :param ct_edges: final cos theta binning to interpolate Veff to, if None, keep original binning
     :param filename: name of the json export of the Veff calculated using NuRadioMC
     :param trigger: name of the trigger to be used
 
-:returns: a tuple (edges, veff). veff has units of m^3
-=======
-                Loads a NuRadioMC effective volume and interpolates for the requested energy / cos theta binning
-
-            :param energy_edges: final energy binning to interpolate Veff to
-            :param ct_edges: final cos theta binning to interpolate Veff to, if None, keep original binning
-            :param filename: name of the json export of the Veff calculated using NuRadioMC
-            :param trigger: name of the trigger to be used
-
     :returns: a tuple (edges, veff). veff has units of m^3
->>>>>>> 1ea4c6d8
     """
     logger.debug("interpolating effective area")
     edges, veff = _load_radio_veff_json(filename, trigger)
@@ -240,15 +218,10 @@
 
         return (energy_edges, ct_edges), interp(center_ct)
 
-<<<<<<< HEAD
-class radio_aeff:
-    """ convenience class to generate neutrino aeffs and background aeffs from config file settings """
-=======
 
 class radio_aeff:
     """convenience class to generate neutrino aeffs and background aeffs from config file settings"""
 
->>>>>>> 1ea4c6d8
     def __init__(self, config="radio_config.yaml", psi_bins=None):
         if not os.path.isfile(config):
             config = os.path.realpath(os.path.join(os.path.dirname(__file__), config))
@@ -261,33 +234,21 @@
         self.set_psi_bins(psi_bins=psi_bins)
 
     def switch_energy_resolution(self, on=True):
-<<<<<<< HEAD
-        """ (De)activate energy smearing """
-=======
         """(De)activate energy smearing"""
->>>>>>> 1ea4c6d8
         if type(on) == bool:
             self.configuration["apply_energy_resolution"] = on
         else:
             self.logger.warning("no boolean provided for switch")
 
     def switch_analysis_efficiency(self, on=True):
-<<<<<<< HEAD
-        """ (De)activate reduction to Aeff due to analysis efficiency """
-=======
         """(De)activate reduction to Aeff due to analysis efficiency"""
->>>>>>> 1ea4c6d8
         if type(on) == bool:
             self.configuration["apply_analysis_efficiency"] = on
         else:
             self.logger.warning("no boolean provided for switch")
 
     def restore_config(self):
-<<<<<<< HEAD
-        """ Revert all changed settings back to what is in the provided config file """
-=======
         """Revert all changed settings back to what is in the provided config file"""
->>>>>>> 1ea4c6d8
         import yaml
 
         config = self.configfile
@@ -295,11 +256,7 @@
             self.configuration = yaml.full_load(file)
 
     def scale_veff(self, factor):
-<<<<<<< HEAD
-        """ Apply up/down scaling by a factor *factor* """
-=======
         """Apply up/down scaling by a factor *factor*"""
->>>>>>> 1ea4c6d8
         if not "nstations" in self.configuration["detector_setup"]:
             self.configuration["detector_setup"]["nstations"] = 1.0
         self.configuration["detector_setup"]["nstations"] *= factor
@@ -308,11 +265,6 @@
         return self.configuration[group][name]
 
     def set_parameter(self, group, name, value):
-<<<<<<< HEAD
-        self.logger.debug(f"Old value for parameter {group}/{name}: {self.get_parameter(group, name)}")
-        self.configuration[group][name] = value
-        self.logger.info(f"New value for parameter {group}/{name}: {self.get_parameter(group, name)}")
-=======
         self.logger.debug(
             f"Old value for parameter {group}/{name}: {self.get_parameter(group, name)}"
         )
@@ -320,7 +272,6 @@
         self.logger.info(
             f"New value for parameter {group}/{name}: {self.get_parameter(group, name)}"
         )
->>>>>>> 1ea4c6d8
 
     def set_psi_bins(self, psi_bins):
         self.psi_bins = psi_bins
@@ -381,22 +332,9 @@
         psi_bins = self.psi_bins
         configuration = self.configuration
 
-<<<<<<< HEAD
         if ("nstations" in configuration["detector_setup"]) and ("simulated_stations" in configuration["effective_volume"]):
             veff_scale = configuration["detector_setup"]["nstations"]/configuration["effective_volume"]["simulated_stations"]
             self.logger.info(f"Using number of stations from config. Rescaling atm. muon count by {veff_scale}.")
-=======
-        if ("nstations" in configuration["detector_setup"]) and (
-            "simulated_stations" in configuration["effective_volume"]
-        ):
-            veff_scale = (
-                configuration["detector_setup"]["nstations"]
-                / configuration["effective_volume"]["simulated_stations"]
-            )
-            self.logger.info(
-                f"Using number of stations from config. Rescaling atm. muon count by {veff_scale}."
-            )
->>>>>>> 1ea4c6d8
         else:
             veff_scale = 1
             self.logger.warning(
@@ -406,23 +344,13 @@
         cr_cut = False
         if "cr_cut" in configuration["muon_background"]:
             cr_cut = configuration["muon_background"]["cr_cut"]
-<<<<<<< HEAD
         (e_cr_shower, cos_t, e_shower), muon_distro = get_tabulated_muon_distribution(configuration["muon_background"]["table"], cr_cut)#cos_theta, neutrino_energy)
         aeff = muon_distro * veff_scale
         edges = (e_cr_shower, cos_t, e_shower) #(neutrino_energy, cos_theta, neutrino_energy)
-=======
-        (e_cr_shower, cos_t, e_shower), muon_distro = get_tabulated_muon_distribution(
-            configuration["muon_background"]["table"], cr_cut
-        )  # cos_theta, neutrino_energy)
-        aeff = muon_distro * veff_scale
-        edges = (neutrino_energy, cos_theta, neutrino_energy)
->>>>>>> 1ea4c6d8
-        # print(cos_theta)
         self.logger.warning(
             "Direction resolution smearing not applied for atm. muons for now!"
         )
 
-<<<<<<< HEAD
         # apply analysis efficency
         if configuration["apply_analysis_efficiency"] == True and configuration["muon_background"]["apply_efficiency"] == True:
             self.logger.info(
@@ -440,8 +368,6 @@
         else:
             self.logger.warning("requested to skip accounting for analysis efficiency for atm. muons")
 
-=======
->>>>>>> 1ea4c6d8
         # apply smearing for shower energy resolution
         configuration = self.configuration
         if configuration["apply_energy_resolution"] == True:
@@ -455,12 +381,7 @@
             )
             aeff = np.apply_along_axis(np.inner, 2, aeff, response)
         else:
-<<<<<<< HEAD
             self.logger.warning("requested to skip accounting for energy resolution for atm. muons")
-=======
-            self.logger.warning("requested to skip accounting for energy resolution")
-
->>>>>>> 1ea4c6d8
         return effective_area(edges, aeff, "cos_theta", source="atm_muon")
 
     def create(
@@ -475,11 +396,7 @@
         Create an effective area for radio
         """
         psi_bins = self.psi_bins
-<<<<<<< HEAD
         configuration = self.configuration        
-=======
-        configuration = self.configuration
->>>>>>> 1ea4c6d8
 
         nside = None
         if isinstance(cos_theta, int):
@@ -492,7 +409,6 @@
         if "transfer_matrix" in configuration:
             # use a transfer matrix taking account for the inelasticity distribution of triggered events
             self.logger.warning("using transfer matrices from external file")
-<<<<<<< HEAD
             def neutrino_interaction_length_ice(flavor, energy_edges):
                 ice_density=.917 * 1e-3 / (1e-2)**3 # kg/m**3
                 from scipy import constants
@@ -505,60 +421,14 @@
             if (not np.allclose(neutrino_energy,  matrix_data["bin_edges"][0]*1e-9)) or (not np.allclose(cos_theta,  matrix_data["bin_edges"][1])) or (not np.allclose(neutrino_energy,  matrix_data["bin_edges"][2]*1e-9)):
                 self.logger.error("shapes of requested veff and transfer matrices do not match. Will fall back to default transfer matrix!")
                 print("got:\n", matrix_data["bin_edges"], "\nexpected:\n", neutrino_energy, cos_theta)
-=======
-
-            def neutrino_interaction_length_ice(flavor, energy_edges):
-                ice_density = 0.917 * 1e-3 / (1e-2) ** 3  # kg/m**3
-                from scipy import constants
-
-                m_n = (
-                    constants.m_p
-                )  # in kg  * units.kg  # nucleon mass, assuming proton mass
-                cc = nuFATE.NeutrinoCascade(
-                    10
-                    ** (
-                        0.5 * (np.log10(energy_edges[:-1]) + np.log10(energy_edges[1:]))
-                    )
-                )
-                L_int = m_n / (cc.total_cross_section(0) * 1e-4) / ice_density
-                return L_int
-
-            matrix_data = np.load(
-                configuration["transfer_matrix"]["table"], allow_pickle=True
-            )
-            if (
-                (not np.allclose(neutrino_energy, matrix_data["bin_edges"][0] * 1e-9))
-                or (not np.allclose(cos_theta, matrix_data["bin_edges"][1]))
-                or (
-                    not np.allclose(neutrino_energy, matrix_data["bin_edges"][2] * 1e-9)
-                )
-            ):
-                self.logger.error(
-                    "shapes of requested veff and transfer matrices do not match. Will fall back to default transfer matrix!"
-                )
-                print(
-                    "got:\n",
-                    matrix_data["bin_edges"],
-                    "\nexpected:\n",
-                    neutrino_energy,
-                    cos_theta,
-                )
->>>>>>> 1ea4c6d8
                 use_default_transfer = True
 
             else:
                 aeffs_flavor = []
                 for fi, flavor in enumerate(["e", "e", "mu", "mu", "tau", "tau"]):
                     data = matrix_data[f"transfer_matrix_{flavor}"]
-<<<<<<< HEAD
                     prod_dens = 1./neutrino_interaction_length_ice(fi, neutrino_energy)
                     data[:,:,:] *= prod_dens[:,np.newaxis,np.newaxis]
-=======
-                    prod_dens = 1.0 / neutrino_interaction_length_ice(
-                        fi, neutrino_energy
-                    )
-                    data[:, :, :] *= prod_dens[:, np.newaxis, np.newaxis]
->>>>>>> 1ea4c6d8
                     aeffs_flavor.append(data)
                 aeff = np.array(aeffs_flavor)
                 e_nu = neutrino_energy
@@ -570,13 +440,7 @@
             (e_nu, cos_theta, e_showering), aeff = calculate_cascade_production_density(
                 cos_theta, neutrino_energy
             )
-<<<<<<< HEAD
             self.logger.warning("using default transfer matrices designed for optical as proxy. Using downgoing region also for upgoing to avoid double accounting for Earth absorption")
-=======
-            self.logger.warning(
-                "using default transfer matrices designed for optical as proxy. Using downgoing region also for upgoing to avoid double accounting for Earth absorption"
-            )
->>>>>>> 1ea4c6d8
             # quick fix to ignore Earth absorption... this is already included in the effective volumes
             for i in range((len(cos_theta) - 1) // 2):
                 aeff[:, :, i, :] = aeff[:, :, -i - 1, :]
@@ -639,10 +503,6 @@
         aeff[2:4, ...] *= (veff_mu)[None, ..., None] * veff_scale  # muon neutrino
         aeff[4:6, ...] *= (veff_tau)[None, ..., None] * veff_scale  # tau neutrino
 
-<<<<<<< HEAD
-
-=======
->>>>>>> 1ea4c6d8
         # Step 4: Scale down effective volume to account for analysis efficiency
         if configuration["apply_analysis_efficiency"] == True:
             self.logger.info(
@@ -656,13 +516,7 @@
                 configuration["analysis_efficiency"]["log_turnon_gev"],
                 configuration["analysis_efficiency"]["log_turnon_width"],
             )
-<<<<<<< HEAD
             aeff = np.apply_along_axis(np.multiply, 3, aeff, ana_efficiency) #3 if shower E, 1 if neutrino E
-=======
-            aeff = np.apply_along_axis(
-                np.multiply, 3, aeff, ana_efficiency
-            )  # 3 if shower E, 1 if neutrino E
->>>>>>> 1ea4c6d8
         else:
             self.logger.warning("requested to skip accounting for analysis efficiency")
 
@@ -705,26 +559,13 @@
             # an empty array
             total_aeff = np.zeros_like(np.empty(aeff.shape + (psi_bins.size - 1,)))
             # expand differential contributions along the opening-angle axis
-<<<<<<< HEAD
-            #print(np.shape(np.diff(cdf)))
-=======
             # print(np.shape(np.diff(cdf)))
->>>>>>> 1ea4c6d8
             total_aeff[..., :] = aeff[..., None] * np.diff(cdf)[None, ...]
         else:
             for key in configuration["angular_resolution"]:
                 if np.isscalar(configuration["angular_resolution"][key]):
-<<<<<<< HEAD
                     configuration["angular_resolution"][key] = np.full(psf_shape, configuration["angular_resolution"][key])
             psf_params = pd.DataFrame(configuration["angular_resolution"]).to_dict(orient="records")
-=======
-                    configuration["angular_resolution"][key] = np.full(
-                        psf_shape, configuration["angular_resolution"][key]
-                    )
-            psf_params = pd.DataFrame(configuration["angular_resolution"]).to_dict(
-                orient="records"
-            )
->>>>>>> 1ea4c6d8
             psf_array = []
             for psf_param in psf_params:
                 psf.set_params(psf_param)
@@ -744,7 +585,6 @@
         )
 
 
-<<<<<<< HEAD
 def combine_aeffs(aeff1, aeff2,
         overlap_E=10**np.array([7, 7.5, 8, 8.5, 9, 9.5, 10, 10.5, 11.0]),
         overlap_values=np.array([0.004, 0.007, 0.019, 0.074, 0.153, 0.245, 0.323, 0.368, 0.393])):
@@ -752,19 +592,6 @@
     Combine two effective area tuples while removing the overlap of events seen in both
     (as done in the Feb. review array sims, where deep + shallow arrays had been simulated separately)
   
-=======
-def combine_aeffs(
-    aeff1,
-    aeff2,
-    overlap_E=10 ** np.array([7, 7.5, 8, 8.5, 9, 9.5, 10, 10.5, 11.0]),
-    overlap_values=np.array(
-        [0.004, 0.007, 0.019, 0.074, 0.153, 0.245, 0.323, 0.368, 0.393]
-    ),
-):
-    """
-    Combine two effective area tuples while removing the overlap of events seen in both
-    (as done in the Feb. review array sims, where deep + shallow arrays had been simulated separately)
->>>>>>> 1ea4c6d8
     :param aeff1: first aeff tuple
     :param aeff2: second aeff tuple
     :param overlap_E: energies for overlap to be subtracted
@@ -785,11 +612,7 @@
         logger.info("Subtracting overlap in aeff combination.")
         logger.info(f"E={aeff.get_bin_centers('true_energy')}")
         logger.info(f"overlap={overlap(aeff.get_bin_centers('true_energy'))}")
-<<<<<<< HEAD
-        
-=======
-
->>>>>>> 1ea4c6d8
+
         # apply to neutrino energy axis
         aeff.values = (aeff1.values + aeff2.values) * overlap(
             aeff.get_bin_centers("true_energy"), np.log10(overlap_E), overlap_values
@@ -798,12 +621,8 @@
 
 
 class MuonBackground(object):
-<<<<<<< HEAD
-    """ add the muon background assuming the Aeff is in reality just the number of events per zenith/energy bin """
-=======
     """add the muon background assuming the Aeff is in reality just the number of events per zenith/energy bin"""
 
->>>>>>> 1ea4c6d8
     def __init__(self, effective_area, livetime=1.0):
         self._aeff = effective_area
 
@@ -811,14 +630,7 @@
         # FIXME: account for healpix binning
         self._solid_angle = 2 * np.pi * np.diff(self._aeff.bin_edges[1])
 
-<<<<<<< HEAD
-
-        total = (self._aeff.values).sum(axis=0) * (
-            livetime
-        )
-=======
         total = (self._aeff.values).sum(axis=0) * (livetime)
->>>>>>> 1ea4c6d8
         self._livetime = livetime
 
         # up to now we've assumed that everything is azimuthally symmetric and
@@ -855,11 +667,7 @@
         ), "Don't know how to make PS backgrounds from HEALpix maps yet"
 
         background = copy(self)
-<<<<<<< HEAD
-        bin_areas = (np.pi * np.diff(psi_bins ** 2))[None, ...]
-=======
         bin_areas = (np.pi * np.diff(psi_bins**2))[None, ...]
->>>>>>> 1ea4c6d8
         # observation time shorter for triggered transient searches
         if livetime is not None:
             bin_areas *= livetime / self._livetime / constants.annum
@@ -879,15 +687,9 @@
         # dimensions of the keys in expectations are now energy, radial bin
         if is_zenith_weight(zenith_index, self._aeff):
             background.expectations = (
-<<<<<<< HEAD
                 np.nansum(
                     (self.expectations * zenith_index[:, None]) / omega, axis=0
                 )[..., None]
-=======
-                np.nansum((self.expectations * zenith_index[:, None]) / omega, axis=0)[
-                    ..., None
-                ]
->>>>>>> 1ea4c6d8
                 * bin_areas
             )
         else:
